--- conflicted
+++ resolved
@@ -54,12 +54,9 @@
 
     Uses UTF‑8‑SIG decoding and avoids converting empty cells to ``"nan"``.
     ``src`` may be a file-like object (e.g. ``BytesIO``) or a string/URL.
-<<<<<<< HEAD
     Automatically detects common delimiters, checks for HTML responses, and
     provides user-friendly errors.
-=======
     Automatically detects common delimiters and provides user-friendly errors.
->>>>>>> 0d7989ed
     """
     start = _peek_start(src)
     if b"<html" in start.lower():
